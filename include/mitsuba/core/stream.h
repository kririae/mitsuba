/*
    This file is part of Mitsuba, a physically based rendering system.

    Copyright (c) 2007-2012 by Wenzel Jakob and others.

    Mitsuba is free software; you can redistribute it and/or modify
    it under the terms of the GNU General Public License Version 3
    as published by the Free Software Foundation.

    Mitsuba is distributed in the hope that it will be useful,
    but WITHOUT ANY WARRANTY; without even the implied warranty of
    MERCHANTABILITY or FITNESS FOR A PARTICULAR PURPOSE. See the
    GNU General Public License for more details.

    You should have received a copy of the GNU General Public License
    along with this program. If not, see <http://www.gnu.org/licenses/>.
*/

#pragma once
#if !defined(__MITSUBA_CORE_STREAM_H_)
#define __MITSUBA_CORE_STREAM_H_

#include <mitsuba/mitsuba.h>
#include <mitsuba/core/half.h>

MTS_NAMESPACE_BEGIN

/// \brief This exception is thrown after an incomplete IO read/write operation
class EOFException : public std::runtime_error {
public:
	inline EOFException(const std::string &str, size_t completed)
		: std::runtime_error(str), m_completed(completed) { }

	/// Return the number of bytes that successfully completed
	inline size_t getCompleted() const {
		return m_completed;
	}
private:
	size_t m_completed;
};

/** \brief Abstract seekable stream class
 *
 * Specifies all functions to be implemented by stream
 * subclasses and provides various convenience functions
 * layered on top of on them.
 *
 * All read<b>X</b>() and write<b>X</b>() methods support transparent
 * conversion based on the endianness of the underlying system and the
 * value passed to \ref setByteOrder(). Whenever \ref getHostByteOrder()
 * and \ref getByteOrder() disagree, the endianness is swapped.
 *
 * \sa FileStream, MemoryStream, SocketStream,
 *     ConsoleStream, SSHStream, ZStream
 * \ingroup libcore
 * \ingroup libpython
 */
class MTS_EXPORT_CORE Stream : public Object {
public:
	/// Defines the byte order to use in this Stream
	enum EByteOrder {
		EBigEndian = 0,                ///< PowerPC, SPARC, Motorola 68K
		ELittleEndian = 1,             ///< x86, x86_64
		ENetworkByteOrder = EBigEndian ///< Network byte order (an alias for big endian)
	};

	/**
	 * \brief Create a new stream.
	 *
	 * By default, it assumes the byte order of the
	 * underlying system, i.e. no endianness conversion
	 * is performed.
	 */
	Stream();

	/// Return a string representation
	virtual std::string toString() const;

	// ======================================================================
	/// @{ \name Endianness-related
	// ======================================================================

	/// Set the stream byte order
	void setByteOrder(EByteOrder byteOrder);

	/// Return the byte order of this stream
	inline EByteOrder getByteOrder() const { return m_byteOrder; }

	/// Return the byte order of the underlying machine
	inline static EByteOrder getHostByteOrder() { return m_hostByteOrder; }

	/// @}
	// ======================================================================

	// ======================================================================
	//! @{ \name Abstract methods that need to be implemented by subclasses
	// ======================================================================

	/**
	 * \brief Read a specified amount of data from the stream
	 *
	 * Throws an exception when the stream ended prematurely
	 */
	virtual void read(void *ptr, size_t size) = 0;

	/**
	 * \brief Write a specified amount of data into the stream
	 *
	 * Throws an exception when not all data could be written
	 */
	virtual void write(const void *ptr, size_t size) = 0;

	/// Seek to a position inside the stream
	virtual void seek(size_t pos) = 0;

	/// Truncate the stream to a given size
	virtual void truncate(size_t size) = 0;

	/// Get the current position inside the stream
	virtual size_t getPos() const = 0;

	/// Return the size of the stream
	virtual size_t getSize() const = 0;

	/// Flush the stream's buffers
	virtual void flush() = 0;

	/// Can we write to the stream?
	virtual bool canWrite() const = 0;

	/// Can we read from the stream?
	virtual bool canRead() const = 0;

	//! @}
	// ======================================================================

	// ======================================================================
	//! @{ \name Convenience functions with automatic endianness conversion
	// ======================================================================

	/// Skip the given number of bytes
	void skip(size_t amount);

	/// Write a null-terminated string to the stream
	void writeString(const std::string &value);

	/// Write a string followed by a newline
	void writeLine(const std::string &value);

	/// Write a signed short (16 bit) to the stream
	void writeShort(short value);

	/// Write an array of signed shorts (16 bit) to the stream
	void writeShortArray(const short *values, size_t size);

	/// Write an array of known size of signed shorts (16 bit) to the stream
	template <size_t N>
	inline void writeShortArray(const short (&values)[N]) {
		writeShortArray(&values[0], N);
	}

	/// Write an unsigned short (16 bit) to the stream
	void writeUShort(unsigned short value);

	/// Write an array of unsigned shorts (16 bit) to the stream
	void writeUShortArray(const unsigned short *values, size_t size);

	/// Write an array of known size of unsigned shorts (16 bit) to the stream
	template <size_t N>
	inline void writeUShortArray(const unsigned short (&values)[N]) {
		writeUShortArray(&values[0], N);
	}

	/// Write a signed int (32 bit) to the stream
	void writeInt(int value);

	/// Write an array of signed ints (32 bit) to the stream
	void writeIntArray(const int *values, size_t size);

	/// Write an array of known size of signed ints (32 bit) to the stream
	template <size_t N>
	inline void writeIntArray(const int (&values)[N]) {
		writeIntArray(&values[0], N);
	}

	/// Write an unsigned int (32 bit) to the stream
	void writeUInt(unsigned int value);

	/// Write an array of unsigned ints (32 bit) to the stream
	void writeUIntArray(const unsigned int *values, size_t size);

	/// Write an array of known size of unsigned ints (32 bit) to the stream
	template <size_t N>
	inline void writeUIntArray(const unsigned int (&values)[N]) {
		writeUIntArray(&values[0], N);
	}

	/// Write a signed int (64 bit) to the stream
	void writeLong(int64_t value);

	/// Write an array of signed ints (64 bit) to the stream
	void writeLongArray(const int64_t *values, size_t size);

	/// Write an array of known size of signed ints (64 bit) to the stream
	template <size_t N>
	inline void writeLongArray(const int64_t (&values)[N]) {
		writeLongArray(&values[0], N);
	}

	/// Write an unsigned int (64 bit) to the stream
	void writeULong(uint64_t value);

	/// Write a size value to the stream
	void writeSize(size_t value) { writeULong((uint64_t) value); }

	/// Write an array of unsigned ints (64 bit) to the stream
	void writeULongArray(const uint64_t *values, size_t size);

	/// Write an array of known size of unsigned ints (64 bit) to the stream
	template <size_t N>
	inline void writeULongArray(const uint64_t (&values)[N]) {
		writeULongArray(&values[0], N);
	}

	/// Write a signed character (8 bit) to the stream
	void writeChar(char value);

	/// Write an unsigned character (8 bit) to the stream
	void writeUChar(unsigned char value);

	/// Write a boolean (8 bit) to the stream
	inline void writeBool(bool value) { writeUChar(value); }

	/// Write a half-precision floating point number (16 bit) to the stream
	void writeHalf(half value);

	/// Write a half-precision floating point array (16 bit) to the stream
	void writeHalfArray(const half *data, size_t size);

	/// Write a known size half-precision floating point array (16 bit) to the stream
	template <size_t N>
	inline void writeHalfArray(const half (&values)[N]) {
		writeHalfArray(&values[0], N);
	}

	/// Write a single-precision floating point number (32 bit) to the stream
	void writeSingle(float value);

	/// Write a single-precision floating point array (32 bit) to the stream
	void writeSingleArray(const float *data, size_t size);

	/// Write a known size single-precision floating point array (32 bit) to the stream
	template <size_t N>
	inline void writeSingleArray(const float (&values)[N]) {
		writeSingleArray(&values[0], N);
	}

	/// Write a double-precision floating point number (64 bit) to the stream
	void writeDouble(double value);

	/// Write a double-precision floating point array (64 bit) to the stream
	void writeDoubleArray(const double *data, size_t size);

	/// Write a known size double-precision floating point array (64 bit) to the stream
	template <size_t N>
	inline void writeDoubleArray(const double (&values)[N]) {
		writeDoubleArray(&values[0], N);
	}

	/// Write a floating point number (configured precision) to the stream
	inline void writeFloat(Float value) {
#ifdef SINGLE_PRECISION
		writeSingle(value);
#else
		writeDouble(value);
#endif
	}

	/// Write an array of floating point values (configured precision) to the stream
	inline void writeFloatArray(const Float *data, size_t size) {
#ifdef SINGLE_PRECISION
		writeSingleArray(data, size);
#else
		writeDoubleArray(data, size);
#endif
	}

	/// Write a known size array of floating point values (configured precision) to the stream
	template <size_t N>
	inline void writeFloatArray(const Float (&values)[N]) {
		writeFloatArray(&values[0], N);
	}

	/// Return whether we are at the end of the stream
	bool isEOF() const;

	/// Read a line from the stream and return it as a string
	std::string readLine();

	/// Read a null-terminated string from the stream
	std::string readString();

	/// Read a signed short (16 bit) from the stream
	short readShort();

	/// Read an array of signed shorts (16 bit) from the stream
	void readShortArray(short *dest, size_t size);

	/// Read an array of known size of signed shorts (16 bit) from the stream
	template <size_t N>
	inline void readShortArray(short (&values)[N]) {
		readShortArray(&values[0], N);
	}

	/// Read an unsigned short (16 bit) from the stream
	unsigned short readUShort();

	/// Read an array of unsigned shorts (16 bit) from the stream
	void readUShortArray(unsigned short *dest, size_t size);

	/// Read an array of known size of unsigned shorts (16 bit) from the stream
	template <size_t N>
	inline void readUShortArray(short (&values)[N]) {
		readUShortArray(&values[0], N);
	}

	/// Read a signed int (32 bit) from the stream
	int readInt();

	/// Read an array of signed ints (32 bit) from the stream
	void readIntArray(int *dst, size_t size);

	/// Read an array of known size of signed ints (32 bit) from the stream
	template <size_t N>
	inline void readIntArray(int (&values)[N]) {
		readIntArray(&values[0], N);
	}

	/// Read an unsigned int (32 bit) from the stream
	unsigned int readUInt();

	/// Read an array of unsigned ints (32 bit) from the stream
	void readUIntArray(unsigned int *dest, size_t size);

	/// Read an array of known size of unsigned ints (32 bit) from the stream
	template <size_t N>
	inline void readUIntArray(int (&values)[N]) {
		readUIntArray(&values[0], N);
	}

	/// Read a signed int (64 bit) from the stream
	int64_t readLong();

	/// Read an array of signed ints (64 bit) from the stream
	void readLongArray(int64_t *dst, size_t size);

	/// Read an array of known size of signed ints (64 bit) from the stream
	template <size_t N>
	inline void readLongArray(int64_t (&values)[N]) {
		readLongArray(&values[0], N);
	}

	/// Read an unsigned int (64 bit) from the stream
	uint64_t readULong();

	/// Read a size value from the stream
	size_t readSize() { return (size_t) readULong(); }

	/// Read an array of unsigned ints (64 bit) from the stream
	void readULongArray(uint64_t *dst, size_t size);

	/// Read an array of known size of unsigned ints (64 bit) from the stream
	template <size_t N>
	inline void readULongArray(uint64_t (&values)[N]) {
		readULongArray(&values[0], N);
	}

	/// Read a signed character (8 bit) from the stream
	char readChar();

	/// Read an unsigned character (8 bit) from the stream
	unsigned char readUChar();

	/// Read a boolean (8 bit) from the stream
	inline bool readBool() { return static_cast<bool> (readUChar()); }

	/// Read a half-precision floating point number (16 bit) from the stream
	half readHalf();

	/// Read a half-precision floating point array (16 bit) from the stream
	void readHalfArray(half *data, size_t size);

	/// Read a known-size half-precision floating point array (16 bit) from the stream
	template <size_t N>
	inline void readHalfArray(half (&values)[N]) {
		readHalfArray(&values[0], N);
	}

	/// Read a single-precision floating point number (32 bit) from the stream
	float readSingle();

	/// Read a single-precision floating point array (32 bit) from the stream
	void readSingleArray(float *data, size_t size);

	/// Read a known-size single-precision floating point array (32 bit) from the stream
	template <size_t N>
	inline void readSingleArray(float (&values)[N]) {
		readSingleArray(&values[0], N);
	}

	/// Read a double-precision floating point number (64 bit) from the stream
	double readDouble();

	/// Read a double-precision floating point array (64 bit) from the stream
	void readDoubleArray(double *data, size_t size);

	/// Read a known-size double-precision floating point array (64 bit) from the stream
	template <size_t N>
	inline void readDoubleArray(double (&values)[N]) {
		readDoubleArray(&values[0], N);
	}

	/// Write a floating point number (configured precision) to the stream
	inline Float readFloat() {
#ifdef SINGLE_PRECISION
		return readSingle();
#else
		return readDouble();
#endif
	}

	/// Write an array of floating point values (configured precision) to the stream
	inline void readFloatArray(Float *data, size_t size) {
#ifdef SINGLE_PRECISION
		readSingleArray(data, size);
#else
		readDoubleArray(data, size);
#endif
	}

	/// Read a known-size array of floating point values (configured precision) to the stream
	template <size_t N>
	inline void readFloatArray(Float (&values)[N]) {
		readFloatArray(&values[0], N);
	}

	/**
	 * \brief Copy content from this stream into another stream
	 * \param stream Destination stream
	 * \param numBytes
	 * 		The number of bytes to copy. When -1 is specified,
	 * 		copying proceeds until the end of the source stream.
	 */
	void copyTo(Stream *stream, int64_t numBytes = -1);

	/**
	 * \brief Read an element from the stream (uses partial template
	 * specialization to select a method appropriate to the data type)
	 */
	template <typename T> T readElement();

	/**
	 * \brief Write an element to the stream (uses partial template
	 * specialization to select a method appropriate to the data type)
	 */
	template <typename T> void writeElement(T value);

	/**
	 * \brief Read an array from the stream (uses partial template
	 * specialization to select a method appropriate to the data type)
	 */
	template <typename T> void readArray(T *array, size_t count);

	/**
<<<<<<< HEAD
	 * \brief Read a known-size array from the stream (uses partial template 
	 * specialization to select a method appropriate to the data type)
	 */
	template <typename T, size_t N> inline void readArray(T (&arr)[N]) {
		readArray(&arr[0], N);
	}

	/**
	 * \brief Write an array to the stream (uses partial template 
=======
	 * \brief Write an array to the stream (uses partial template
>>>>>>> ad29ce0c
	 * specialization to select a method appropriate to the data type)
	 */
	template <typename T> void writeArray(const T *array, size_t count);
	
	/**
	 * \brief Write a known-size array to the stream (uses partial template 
	 * specialization to select a method appropriate to the data type)
	 */
	template <typename T, size_t N> inline void writeArray(const T (&arr)[N]) {
		writeArray(&arr[0], N);
	}

	//! @}

	MTS_DECLARE_CLASS()
protected:
	/// Virtual destructor
	virtual ~Stream() { }
private:
	static EByteOrder m_hostByteOrder;
	EByteOrder m_byteOrder;
};


template <typename T> inline T Stream::readElement() {
	Log(EError, "Stream::readElement<T>: not implemented!");
}

template <typename T> inline void Stream::writeElement(T value) {
	Log(EError, "Stream::writeElement<T>: not implemented!");
}

template <typename T> inline void Stream::readArray(T *array, size_t count) {
	Log(EError, "Stream::readArray<T>: not implemented!");
}

template <typename T> inline void Stream::writeArray(const T *array, size_t count) {
	Log(EError, "Stream::writeArray<T>: not implemented!");
}

/// \cond
template <> inline half Stream::readElement() { return readHalf(); }
template <> inline float Stream::readElement() { return readSingle(); }
template <> inline double Stream::readElement() { return readDouble(); }
template <> inline char Stream::readElement() { return readChar(); }
template <> inline unsigned char Stream::readElement() { return readUChar(); }
template <> inline bool Stream::readElement() { return readBool(); }
template <> inline int16_t Stream::readElement() { return readShort(); }
template <> inline uint16_t Stream::readElement() { return readUShort(); }
template <> inline int32_t Stream::readElement() { return readInt(); }
template <> inline uint32_t Stream::readElement() { return readUInt(); }
template <> inline int64_t Stream::readElement() { return readLong(); }
template <> inline uint64_t Stream::readElement() { return readULong(); }
template <> inline std::string Stream::readElement() { return readString(); }

template <> inline void Stream::writeElement(half val) { return writeHalf(val); }
template <> inline void Stream::writeElement(float val) { return writeSingle(val); }
template <> inline void Stream::writeElement(double val) { return writeDouble(val); }
template <> inline void Stream::writeElement(char val) { return writeChar(val); }
template <> inline void Stream::writeElement(unsigned char val) { return writeUChar(val); }
template <> inline void Stream::writeElement(bool val) { return writeBool(val); }
template <> inline void Stream::writeElement(int16_t val) { return writeShort(val); }
template <> inline void Stream::writeElement(uint16_t val) { return writeUShort(val); }
template <> inline void Stream::writeElement(int32_t val) { return writeInt(val); }
template <> inline void Stream::writeElement(uint32_t val) { return writeUInt(val); }
template <> inline void Stream::writeElement(int64_t val) { return writeLong(val); }
template <> inline void Stream::writeElement(uint64_t val) { return writeULong(val); }
template <> inline void Stream::writeElement(const std::string &val) { return writeString(val); }

template <> inline void Stream::readArray(half *array, size_t count) { return readHalfArray(array, count); }
template <> inline void Stream::readArray(float *array, size_t count) { return readSingleArray(array, count); }
template <> inline void Stream::readArray(double *array, size_t count) { return readDoubleArray(array, count); }
template <> inline void Stream::readArray(char *array, size_t count) { return read((uint8_t *) array, count); }
template <> inline void Stream::readArray(unsigned char *array, size_t count) { return read((uint8_t *) array, count); }
template <> inline void Stream::readArray(bool *array, size_t count) { return read((uint8_t *) array, count); }
template <> inline void Stream::readArray(int16_t *array, size_t count) { return readShortArray(array, count); }
template <> inline void Stream::readArray(uint16_t *array, size_t count) { return readUShortArray(array, count); }
template <> inline void Stream::readArray(int32_t *array, size_t count) { return readIntArray(array, count); }
template <> inline void Stream::readArray(uint32_t *array, size_t count) { return readUIntArray(array, count); }
template <> inline void Stream::readArray(int64_t *array, size_t count) { return readLongArray(array, count); }
template <> inline void Stream::readArray(uint64_t *array, size_t count) { return readULongArray(array, count); }

template <> inline void Stream::writeArray(const half *array, size_t count) { return writeHalfArray(array, count); }
template <> inline void Stream::writeArray(const float *array, size_t count) { return writeSingleArray(array, count); }
template <> inline void Stream::writeArray(const double *array, size_t count) { return writeDoubleArray(array, count); }
template <> inline void Stream::writeArray(const char *array, size_t count) { return write((uint8_t *) array, count); }
template <> inline void Stream::writeArray(const unsigned char *array, size_t count) { return write((uint8_t *) array, count); }
template <> inline void Stream::writeArray(const bool *array, size_t count) { return write((uint8_t *) array, count); }
template <> inline void Stream::writeArray(const int16_t *array, size_t count) { return writeShortArray(array, count); }
template <> inline void Stream::writeArray(const uint16_t *array, size_t count) { return writeUShortArray(array, count); }
template <> inline void Stream::writeArray(const int32_t *array, size_t count) { return writeIntArray(array, count); }
template <> inline void Stream::writeArray(const uint32_t *array, size_t count) { return writeUIntArray(array, count); }
template <> inline void Stream::writeArray(const int64_t *array, size_t count) { return writeLongArray(array, count); }
template <> inline void Stream::writeArray(const uint64_t *array, size_t count) { return writeULongArray(array, count); }

extern MTS_EXPORT_CORE std::ostream &operator<<(std::ostream &os, const Stream::EByteOrder &value);

/// \endcond

MTS_NAMESPACE_END

#endif /* __MITSUBA_CORE_STREAM_H_ */<|MERGE_RESOLUTION|>--- conflicted
+++ resolved
@@ -472,7 +472,6 @@
 	template <typename T> void readArray(T *array, size_t count);
 
 	/**
-<<<<<<< HEAD
 	 * \brief Read a known-size array from the stream (uses partial template 
 	 * specialization to select a method appropriate to the data type)
 	 */
@@ -481,10 +480,7 @@
 	}
 
 	/**
-	 * \brief Write an array to the stream (uses partial template 
-=======
 	 * \brief Write an array to the stream (uses partial template
->>>>>>> ad29ce0c
 	 * specialization to select a method appropriate to the data type)
 	 */
 	template <typename T> void writeArray(const T *array, size_t count);
